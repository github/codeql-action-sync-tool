package push

import (
	"context"
	"encoding/json"
	usererrors "errors"
	"fmt"
	"io"
	"io/ioutil"
	"mime"
	"net/http"
	"net/url"
	"os"
	"path/filepath"
	"strings"

	"github.com/go-git/go-git/v5/plumbing"

	"github.com/github/codeql-action-sync/internal/githubapiutil"

	log "github.com/sirupsen/logrus"

	"github.com/github/codeql-action-sync/internal/cachedirectory"
	"github.com/github/codeql-action-sync/internal/version"
	"github.com/go-git/go-git/v5"
	"github.com/go-git/go-git/v5/config"
	"github.com/go-git/go-git/v5/plumbing/transport"
	githttp "github.com/go-git/go-git/v5/plumbing/transport/http"
	"github.com/google/go-github/v32/github"
	"github.com/mitchellh/ioprogress"
	"github.com/pkg/errors"
	"golang.org/x/oauth2"
)

const repositoryHomepage = "https://github.com/github/codeql-action-sync-tool/"

const errorAlreadyExists = "The destination repository already exists, but it was not created with the CodeQL Action sync tool. If you are sure you want to push the CodeQL Action to it, re-run this command with the `--force` flag."
const errorInvalidDestinationToken = "The destination token you've provided is not valid."

const enterpriseAPIPath = "/api/v3"
const enterpriseUploadsPath = "/api/uploads"
const enterpriseVersionHeaderKey = "X-GitHub-Enterprise-Version"
const enterpriseAegisVersionHeaderValue = "GitHub AE"

type pushService struct {
	ctx                        context.Context
	cacheDirectory             cachedirectory.CacheDirectory
	githubEnterpriseClient     *github.Client
	destinationRepositoryName  string
	destinationRepositoryOwner string
	destinationToken           *oauth2.Token
	actionsAdminUser           string
	aegis                      bool
	force                      bool
	pushSSH                    bool
	gitURL                     string
}

func (pushService *pushService) createRepository() (*github.Repository, error) {
	minimumRepositoryScope := "public_repo"
	acceptableRepositoryScopes := []string{"public_repo", "repo"}
	desiredVisibility := "public"
	if pushService.aegis {
		minimumRepositoryScope = "repo"
		acceptableRepositoryScopes = []string{"repo"}
		desiredVisibility = "internal"
	}

	log.Debug("Ensuring repository exists...")
	user, response, err := pushService.githubEnterpriseClient.Users.Get(pushService.ctx, "")
	if err != nil {
		if response != nil && response.StatusCode == http.StatusUnauthorized {
			return nil, usererrors.New(errorInvalidDestinationToken)
		}
		return nil, githubapiutil.EnrichResponseError(response, err, "Error getting current user.")
	}

	// When creating a repository we can either create it in a named organization or under the current user (represented in go-github by an empty string).
	destinationOrganization := ""
	if pushService.destinationRepositoryOwner != user.GetLogin() {
		destinationOrganization = pushService.destinationRepositoryOwner
	}

	if destinationOrganization != "" {
		_, response, err := pushService.githubEnterpriseClient.Organizations.Get(pushService.ctx, pushService.destinationRepositoryOwner)
		if err != nil && (response == nil || response.StatusCode != http.StatusNotFound) {
			return nil, githubapiutil.EnrichResponseError(response, err, "Error checking if destination organization exists.")
		}
		if response != nil && response.StatusCode == http.StatusNotFound {
			log.Debugf("The organization %s does not exist. Creating it...", pushService.destinationRepositoryOwner)
			_, response, err := pushService.githubEnterpriseClient.Admin.CreateOrg(pushService.ctx, &github.Organization{
				Login: github.String(pushService.destinationRepositoryOwner),
				Name:  github.String(pushService.destinationRepositoryOwner),
			}, user.GetLogin())
			if err != nil {
				if response != nil && response.StatusCode == http.StatusNotFound && !githubapiutil.HasAnyScope(response, "site_admin") {
					return nil, usererrors.New("The destination token you have provided does not have the `site_admin` scope, so the destination organization cannot be created.")
				}
				return nil, githubapiutil.EnrichResponseError(response, err, "Error creating organization.")
			}
		}

		_, response, err = pushService.githubEnterpriseClient.Organizations.IsMember(pushService.ctx, pushService.destinationRepositoryOwner, user.GetLogin())
		if err != nil {
			return nil, githubapiutil.EnrichResponseError(response, err, "Failed to check membership of destination organization.")
		}
		if (response.StatusCode == http.StatusFound || response.StatusCode == http.StatusNotFound) && githubapiutil.HasAnyScope(response, "site_admin") {
			log.Debugf("No access to destination organization (status code %d). Switching to impersonation token for %s...", response.StatusCode, pushService.actionsAdminUser)
			impersonationToken, response, err := pushService.githubEnterpriseClient.Admin.CreateUserImpersonation(pushService.ctx, pushService.actionsAdminUser, &github.ImpersonateUserOptions{Scopes: []string{minimumRepositoryScope, "workflow"}})
			if err != nil {
				return nil, githubapiutil.EnrichResponseError(response, err, "Failed to impersonate Actions admin user.")
			}
			pushService.destinationToken.AccessToken = impersonationToken.GetToken()
		}
	}

	repository, response, err := pushService.githubEnterpriseClient.Repositories.Get(pushService.ctx, pushService.destinationRepositoryOwner, pushService.destinationRepositoryName)
	if err != nil && (response == nil || response.StatusCode != http.StatusNotFound) {
		return nil, githubapiutil.EnrichResponseError(response, err, "Error checking if destination repository exists.")
	}
	if response.StatusCode != http.StatusNotFound && repositoryHomepage != repository.GetHomepage() && !pushService.force {
		return nil, errors.Errorf(errorAlreadyExists)
	}
	desiredRepositoryProperties := github.Repository{
		Name:         github.String(pushService.destinationRepositoryName),
		Homepage:     github.String(repositoryHomepage),
		HasIssues:    github.Bool(false),
		HasProjects:  github.Bool(false),
		HasPages:     github.Bool(false),
		HasWiki:      github.Bool(false),
		HasDownloads: github.Bool(false),
		Archived:     github.Bool(false),
	}
	if repository.GetVisibility() != desiredVisibility {
		// For some reason if you provide a visibility it must be different than the current visibility.
		// It seems to be the only property that behaves this way, so we have to treat is specially...
		desiredRepositoryProperties.Visibility = github.String(desiredVisibility)
	}
	if response.StatusCode == http.StatusNotFound {
		log.Debug("Repository does not exist. Creating it...")
		repository, response, err = pushService.githubEnterpriseClient.Repositories.Create(pushService.ctx, destinationOrganization, &desiredRepositoryProperties)
		if err != nil {
			if response.StatusCode == http.StatusNotFound && !githubapiutil.HasAnyScope(response, acceptableRepositoryScopes...) {
				return nil, fmt.Errorf("The destination token you have provided does not have the `%s` scope.", minimumRepositoryScope)
			}
			return nil, githubapiutil.EnrichResponseError(response, err, "Error creating destination repository.")
		}
	} else {
		log.Debug("Repository already exists. Updating its metadata...")
		repository, response, err = pushService.githubEnterpriseClient.Repositories.Edit(pushService.ctx, pushService.destinationRepositoryOwner, pushService.destinationRepositoryName, &desiredRepositoryProperties)
		if err != nil {
			if response.StatusCode == http.StatusNotFound {
				if !githubapiutil.HasAnyScope(response, acceptableRepositoryScopes...) {
					return nil, fmt.Errorf("The destination token you have provided does not have the `%s` scope.", minimumRepositoryScope)
				} else {
					return nil, fmt.Errorf("You don't have permission to update the repository at %s/%s. If you wish to update the bundled CodeQL Action please provide a token with the `site_admin` scope.", pushService.destinationRepositoryOwner, pushService.destinationRepositoryName)
				}
			}
			return nil, githubapiutil.EnrichResponseError(response, err, "Error updating destination repository.")
		}
	}

	return repository, nil
}

func (pushService *pushService) pushGit(repository *github.Repository, initialPush bool) error {
	remoteURL := pushService.gitURL
	if remoteURL == "" {
		remoteURL = repository.GetCloneURL()
		if pushService.pushSSH {
			remoteURL = repository.GetSSHURL()
		}
	}
	if initialPush {
		log.Debugf("Pushing Git releases to %s...", remoteURL)
	} else {
		log.Debugf("Pushing Git references to %s...", remoteURL)
	}
	gitRepository, err := git.PlainOpen(pushService.cacheDirectory.GitPath())
	if err != nil {
		return errors.Wrap(err, "Error reading Git repository from cache.")
	}

	remote := git.NewRemote(gitRepository.Storer, &config.RemoteConfig{
		Name: git.DefaultRemoteName,
		URLs: []string{remoteURL},
	})

	credentials := &githttp.BasicAuth{
		Username: "x-access-token",
		Password: pushService.destinationToken.AccessToken,
	}
	if pushService.pushSSH {
		// Use the SSH key from the environment.
		credentials = nil
	}

	refSpecBatches := [][]config.RefSpec{}
	remoteReferences, err := remote.List(&git.ListOptions{Auth: credentials})
	if err != nil && err != transport.ErrEmptyRemoteRepository {
		return errors.Wrap(err, "Error listing remote references.")
	}
	deleteRefSpecs := []config.RefSpec{}
	for _, remoteReference := range remoteReferences {
		_, err := gitRepository.Reference(remoteReference.Name(), false)
		if err != nil && err != plumbing.ErrReferenceNotFound {
			return errors.Wrapf(err, "Error finding local reference %s.", remoteReference.Name())
		}
		if err == plumbing.ErrReferenceNotFound {
			deleteRefSpecs = append(deleteRefSpecs, config.RefSpec(":"+remoteReference.Name().String()))
		}
	}
	refSpecBatches = append(refSpecBatches, deleteRefSpecs)

	defaultBranchRefSpec := "+refs/heads/main:refs/heads/main"
	if initialPush {
		releasePathStats, err := ioutil.ReadDir(pushService.cacheDirectory.ReleasesPath())
		if err != nil {
			return errors.Wrap(err, "Error reading releases.")
		}
		initialRefSpecs := []config.RefSpec{}
		for _, releasePathStat := range releasePathStats {
			tagReferenceName := plumbing.NewTagReferenceName(releasePathStat.Name())
			_, err := gitRepository.Reference(tagReferenceName, true)
			if err != nil {
				return errors.Wrapf(err, "Error finding local tag reference %s.", tagReferenceName)
			}
			initialRefSpecs = append(initialRefSpecs, config.RefSpec("+"+tagReferenceName.String()+":"+tagReferenceName.String()))
		}
		refSpecBatches = append(refSpecBatches, initialRefSpecs)
	} else {
		// We've got to push the default branch on its own, so that it will be made the default branch if the repository has just been created. We then push everything else afterwards.
		refSpecBatches = append(refSpecBatches,
			[]config.RefSpec{
				config.RefSpec(defaultBranchRefSpec),
			},
			[]config.RefSpec{
				config.RefSpec("+refs/*:refs/*"),
			},
		)
	}
	for _, refSpecs := range refSpecBatches {
		if len(refSpecs) != 0 {
			err = remote.PushContext(pushService.ctx, &git.PushOptions{
				RefSpecs: refSpecs,
				Auth:     credentials,
				Progress: os.Stderr,
			})
			if err != nil && errors.Cause(err) != git.NoErrAlreadyUpToDate {
				return errors.Wrap(err, "Error pushing Action to GitHub Enterprise Server.")
			}
		}
	}

	return nil
}

func (pushService *pushService) createOrUpdateRelease(releaseName string) (*github.RepositoryRelease, error) {
	releaseMetadata := github.RepositoryRelease{}
	releaseMetadataPath := pushService.cacheDirectory.MetadataPath(releaseName)
	releaseMetadataFile, err := ioutil.ReadFile(releaseMetadataPath)
	if err != nil {
		return nil, errors.Wrap(err, "Error reading release metadata.")
	}
	err = json.Unmarshal([]byte(releaseMetadataFile), &releaseMetadata)
	if err != nil {
		return nil, errors.Wrap(err, "Error converting release from JSON.")
	}
	// Some of our target commitishes are invalid as they point to `main` which we've not pushed yet.
	releaseMetadata.TargetCommitish = nil

	release, response, err := pushService.githubEnterpriseClient.Repositories.GetReleaseByTag(pushService.ctx, pushService.destinationRepositoryOwner, pushService.destinationRepositoryName, releaseMetadata.GetTagName())
	if err != nil && response.StatusCode != http.StatusNotFound {
		return nil, githubapiutil.EnrichResponseError(response, err, "Error checking for existing CodeQL release.")
	}
	if release == nil {
		log.Debugf("Creating release %s...", releaseMetadata.GetTagName())
		release, response, err := pushService.githubEnterpriseClient.Repositories.CreateRelease(pushService.ctx, pushService.destinationRepositoryOwner, pushService.destinationRepositoryName, &releaseMetadata)
		if err != nil {
			return nil, githubapiutil.EnrichResponseError(response, err, "Error creating release.")
		}
		return release, nil
	}
	release, response, err = pushService.githubEnterpriseClient.Repositories.EditRelease(pushService.ctx, pushService.destinationRepositoryOwner, pushService.destinationRepositoryName, release.GetID(), &releaseMetadata)
	if err != nil {
		log.Debugf("Updating release %s...", releaseMetadata.GetTagName())
		return nil, githubapiutil.EnrichResponseError(response, err, "Error updating release.")
	}
	return release, nil
}

func (pushService *pushService) uploadReleaseAsset(release *github.RepositoryRelease, assetPathStat os.FileInfo, reader io.Reader) (*github.ReleaseAsset, *github.Response, error) {
	// This is technically already part of the go-github library, but we re-implement it here since otherwise we can't get a progress bar.
	url := fmt.Sprintf("repos/%s/%s/releases/%d/assets?name=%s", pushService.destinationRepositoryOwner, pushService.destinationRepositoryName, release.GetID(), url.QueryEscape(assetPathStat.Name()))

	mediaType := mime.TypeByExtension(filepath.Ext(assetPathStat.Name()))
	request, err := pushService.githubEnterpriseClient.NewUploadRequest(url, reader, assetPathStat.Size(), mediaType)
	if err != nil {
		return nil, nil, errors.Wrap(err, "Error constructing upload request.")
	}

	asset := &github.ReleaseAsset{}
	response, err := pushService.githubEnterpriseClient.Do(pushService.ctx, request, asset)
	if err != nil {
		return nil, response, githubapiutil.EnrichResponseError(response, err, "Error uploading release asset.")
	}
	return asset, response, nil
}

func (pushService *pushService) createOrUpdateReleaseAsset(release *github.RepositoryRelease, existingAssets []*github.ReleaseAsset, assetPathStat os.FileInfo) error {
	for _, existingAsset := range existingAssets {
		if existingAsset.GetName() == assetPathStat.Name() {
			actualSize := int64(existingAsset.GetSize())
			expectedSize := assetPathStat.Size()
			if actualSize == expectedSize {
				return nil
			} else {
				log.Warnf("Removing existing release asset %s because it was only partially-uploaded (had size %d, but should have been %d)...", existingAsset.GetName(), actualSize, expectedSize)
				response, err := pushService.githubEnterpriseClient.Repositories.DeleteReleaseAsset(pushService.ctx, pushService.destinationRepositoryOwner, pushService.destinationRepositoryName, existingAsset.GetID())
				if err != nil {
					return githubapiutil.EnrichResponseError(response, err, "Error deleting existing release asset.")
				}
			}
		}
	}
	log.Debugf("Uploading release asset %s...", assetPathStat.Name())
	assetFile, err := os.Open(pushService.cacheDirectory.AssetPath(release.GetTagName(), assetPathStat.Name()))
	if err != nil {
		return errors.Wrap(err, "Error opening release asset.")
	}
	defer assetFile.Close()
	progressReader := &ioprogress.Reader{
		Reader:   assetFile,
		Size:     assetPathStat.Size(),
		DrawFunc: ioprogress.DrawTerminalf(os.Stderr, ioprogress.DrawTextFormatBytes),
	}
<<<<<<< HEAD
	if err != nil {
		return errors.Wrap(err, "Error opening release asset.")
	}
	_, response, err := pushService.uploadReleaseAsset(release, assetPathStat, progressReader)
=======
	_, _, err = pushService.uploadReleaseAsset(release, assetPathStat, progressReader)
>>>>>>> d451bb4f
	if err != nil {
		return githubapiutil.EnrichResponseError(response, err, "Error uploading release asset.")
	}
	return nil
}

func (pushService *pushService) pushReleases() error {
	log.Debugf("Pushing CodeQL bundles...")
	releasesPath := pushService.cacheDirectory.ReleasesPath()

	releasePathStats, err := ioutil.ReadDir(releasesPath)
	if err != nil {
		return errors.Wrap(err, "Error reading releases.")
	}
	for index, releasePathStat := range releasePathStats {
		releaseName := releasePathStat.Name()
		log.Debugf("Pushing CodeQL bundle %s (%d/%d)...", releaseName, index+1, len(releasePathStats))
		release, err := pushService.createOrUpdateRelease(releaseName)
		if err != nil {
			return err
		}

		existingAssets := []*github.ReleaseAsset{}
		for page := 1; ; page++ {
			assets, response, err := pushService.githubEnterpriseClient.Repositories.ListReleaseAssets(pushService.ctx, pushService.destinationRepositoryOwner, pushService.destinationRepositoryName, release.GetID(), &github.ListOptions{Page: page})
			if err != nil {
				return githubapiutil.EnrichResponseError(response, err, "Error fetching existing release assets.")
			}
			if len(assets) == 0 {
				break
			}
			existingAssets = append(existingAssets, assets...)
		}

		assetsPath := pushService.cacheDirectory.AssetsPath(releaseName)
		assetPathStats, err := ioutil.ReadDir(assetsPath)
		if err != nil {
			return errors.Wrap(err, "Error reading release assets.")
		}
		for _, assetPathStat := range assetPathStats {
			err := pushService.createOrUpdateReleaseAsset(release, existingAssets, assetPathStat)
			if err != nil {
				return err
			}
		}
	}

	return nil
}

func Push(ctx context.Context, cacheDirectory cachedirectory.CacheDirectory, destinationURL string, destinationToken string, destinationRepository string, actionsAdminUser string, force bool, pushSSH bool, gitURL string) error {
	err := cacheDirectory.CheckOrCreateVersionFile(false, version.Version())
	if err != nil {
		return err
	}
	err = cacheDirectory.CheckLock()
	if err != nil {
		return err
	}

	destinationURL = strings.TrimRight(destinationURL, "/")
	token := oauth2.Token{AccessToken: destinationToken}
	tokenSource := oauth2.StaticTokenSource(
		&token,
	)
	tokenClient := oauth2.NewClient(ctx, tokenSource)
	client, err := github.NewEnterpriseClient(destinationURL+enterpriseAPIPath, destinationURL+enterpriseUploadsPath, tokenClient)
	if err != nil {
		return errors.Wrap(err, "Error creating GitHub Enterprise client.")
	}
	rootRequest, err := client.NewRequest("GET", enterpriseAPIPath, nil)
	if err != nil {
		return errors.Wrap(err, "Error constructing request for GitHub Enterprise client.")
	}
	rootResponse, err := client.Do(ctx, rootRequest, nil)
	if err != nil {
		return githubapiutil.EnrichResponseError(rootResponse, err, "Error checking connectivity for GitHub Enterprise client.")
	}
	if rootRequest.URL != rootResponse.Request.URL {
		updatedBaseURL, _ := url.Parse(client.BaseURL.String())
		updatedBaseURL.Scheme = rootResponse.Request.URL.Scheme
		updatedBaseURL.Host = rootResponse.Request.URL.Host
		log.Warnf("%s redirected to %s. The URL %s will be used for all API requests.", rootRequest.URL, rootResponse.Request.URL, updatedBaseURL)
		updatedUploadsURL, _ := url.Parse(client.UploadURL.String())
		updatedUploadsURL.Scheme = rootResponse.Request.URL.Scheme
		updatedUploadsURL.Host = rootResponse.Request.URL.Host
		client, err = github.NewEnterpriseClient(updatedBaseURL.String(), updatedUploadsURL.String(), tokenClient)
		if err != nil {
			return errors.Wrap(err, "Error creating GitHub Enterprise client.")
		}
	}
	aegis := rootResponse.Header.Get(enterpriseVersionHeaderKey) == enterpriseAegisVersionHeaderValue

	destinationRepositorySplit := strings.Split(destinationRepository, "/")
	destinationRepositoryOwner := destinationRepositorySplit[0]
	destinationRepositoryName := destinationRepositorySplit[1]

	pushService := pushService{
		ctx:                        ctx,
		cacheDirectory:             cacheDirectory,
		githubEnterpriseClient:     client,
		destinationRepositoryOwner: destinationRepositoryOwner,
		destinationRepositoryName:  destinationRepositoryName,
		destinationToken:           &token,
		actionsAdminUser:           actionsAdminUser,
		aegis:                      aegis,
		force:                      force,
		pushSSH:                    pushSSH,
		gitURL:                     gitURL,
	}

	repository, err := pushService.createRepository()
	if err != nil {
		return err
	}

	// "He was going to live forever, or die in the attempt." - Catch-22, Joseph Heller
	// We can't push the releases first because you can't create tags in an empty Git repository.
	// We can't push the Git content first because then we'd have Git content that references releases that don't exist yet.
	// In this compromise solution we push only the tags that are referenced by releases, we then push the releases, and then finally we push the rest of the Git content.
	// This should work so long as no one uses a tag both to reference a specific version of the CodeQL Action and as a storage mechanism for a CodeQL bundle.
	err = pushService.pushGit(repository, true)
	if err != nil {
		return err
	}
	err = pushService.pushReleases()
	if err != nil {
		return err
	}
	err = pushService.pushGit(repository, false)
	if err != nil {
		return err
	}
	log.Infof("Finished pushing CodeQL Action to %s!", destinationRepository)
	return nil
}<|MERGE_RESOLUTION|>--- conflicted
+++ resolved
@@ -334,14 +334,7 @@
 		Size:     assetPathStat.Size(),
 		DrawFunc: ioprogress.DrawTerminalf(os.Stderr, ioprogress.DrawTextFormatBytes),
 	}
-<<<<<<< HEAD
-	if err != nil {
-		return errors.Wrap(err, "Error opening release asset.")
-	}
 	_, response, err := pushService.uploadReleaseAsset(release, assetPathStat, progressReader)
-=======
-	_, _, err = pushService.uploadReleaseAsset(release, assetPathStat, progressReader)
->>>>>>> d451bb4f
 	if err != nil {
 		return githubapiutil.EnrichResponseError(response, err, "Error uploading release asset.")
 	}
